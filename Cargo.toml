--- conflicted
+++ resolved
@@ -16,13 +16,8 @@
 travis-ci = { repository = "pedroscaff/swaywsr" }
 
 [dependencies]
-<<<<<<< HEAD
 thiserror = "2.0.3"
-anyhow = "1.0.92"
-=======
-thiserror = "1.0.66"
 anyhow = "1.0.93"
->>>>>>> a116b8dd
 lazy_static = "1.5.0"
 clap = { version = "4", features = ["derive"] }
 toml = "0.8.19"
